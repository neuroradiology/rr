/* -*- Mode: C++; tab-width: 8; c-basic-offset: 2; indent-tabs-mode: nil; -*- */

#include "RecordTask.h"

#include <dirent.h>
#include <elf.h>
#include <limits.h>
#include <linux/perf_event.h>
#include <sys/prctl.h>
#include <sys/syscall.h>

#include "AutoRemoteSyscalls.h"
#include "PreserveFileMonitor.h"
#include "RecordSession.h"
#include "kernel_abi.h"
#include "kernel_metadata.h"
#include "log.h"
#include "record_signal.h"
#include "rr/rr.h"
#include "util.h"

using namespace std;

namespace rr {

/**
 * Stores the table of signal dispositions and metadata for an
 * arbitrary set of tasks.  Each of those tasks must own one one of
 * the |refcount|s while they still refer to this.
 */
struct Sighandler {
  Sighandler() : resethand(false), takes_siginfo(false) {}

  template <typename Arch>
  void init_arch(const typename Arch::kernel_sigaction& ksa) {
    k_sa_handler = ksa.k_sa_handler;
    sa.resize(sizeof(ksa));
    memcpy(sa.data(), &ksa, sizeof(ksa));
    resethand = (ksa.sa_flags & SA_RESETHAND) != 0;
    takes_siginfo = (ksa.sa_flags & SA_SIGINFO) != 0;
  }

  template <typename Arch> void reset_arch() {
    typename Arch::kernel_sigaction ksa;
    memset(&ksa, 0, sizeof(ksa));
    assert(uintptr_t(SIG_DFL) == 0);
    init_arch<Arch>(ksa);
  }

  SignalDisposition disposition() const {
    assert(uintptr_t(SIG_DFL) == 0);
    assert(uintptr_t(SIG_IGN) == 1);
    switch (k_sa_handler.as_int()) {
      case 0:
        return SIGNAL_DEFAULT;
      case 1:
        return SIGNAL_IGNORE;
      default:
        return SIGNAL_HANDLER;
    }
  }

  remote_code_ptr get_user_handler() const {
    return disposition() == SIGNAL_HANDLER
               ? remote_code_ptr(k_sa_handler.as_int())
               : remote_code_ptr();
  }

  remote_ptr<void> k_sa_handler;
  // Saved kernel_sigaction; used to restore handler
  vector<uint8_t> sa;
  bool resethand;
  bool takes_siginfo;
};

static void reset_handler(Sighandler* handler, SupportedArch arch) {
  RR_ARCH_FUNCTION(handler->reset_arch, arch);
}

struct Sighandlers {
  typedef shared_ptr<Sighandlers> shr_ptr;

  shr_ptr clone() const {
    shr_ptr s(new Sighandlers());
    // NB: depends on the fact that Sighandler is for all
    // intents and purposes a POD type, though not
    // technically.
    for (size_t i = 0; i < array_length(handlers); ++i) {
      s->handlers[i] = handlers[i];
    }
    return s;
  }

  Sighandler& get(int sig) {
    assert_valid(sig);
    return handlers[sig];
  }
  const Sighandler& get(int sig) const {
    assert_valid(sig);
    return handlers[sig];
  }

  void init_from_current_process() {
    for (size_t i = 1; i < array_length(handlers); ++i) {
      Sighandler& h = handlers[i];

      NativeArch::kernel_sigaction sa;
      if (::syscall(SYS_rt_sigaction, i, nullptr, &sa, sizeof(uint64_t))) {
        /* EINVAL means we're querying an
         * unused signal number. */
        assert(EINVAL == errno);
        continue;
      }
      msan_unpoison(&sa, sizeof(NativeArch::kernel_sigaction));

      h.init_arch<NativeArch>(sa);
    }
  }

  /**
   * For each signal in |table| such that is_user_handler() is
   * true, reset the disposition of that signal to SIG_DFL, and
   * clear the resethand flag if it's set.  SIG_IGN signals are
   * not modified.
   *
   * (After an exec() call copies the original sighandler table,
   * this is the operation required by POSIX to initialize that
   * table copy.)
   */
  void reset_user_handlers(SupportedArch arch) {
    for (int i = 0; i < ssize_t(array_length(handlers)); ++i) {
      Sighandler& h = handlers[i];
      // If the handler was a user handler, reset to
      // default.  If it was SIG_IGN or SIG_DFL,
      // leave it alone.
      if (h.disposition() == SIGNAL_HANDLER) {
        reset_handler(&h, arch);
      }
    }
  }

  void assert_valid(int sig) const {
    assert(0 < sig && sig < ssize_t(array_length(handlers)));
  }

  static shr_ptr create() { return shr_ptr(new Sighandlers()); }

  Sighandler handlers[_NSIG];

private:
  Sighandlers() {}
  Sighandlers(const Sighandlers&);
  Sighandlers operator=(const Sighandlers&);
};

RecordTask::RecordTask(RecordSession& session, pid_t _tid, uint32_t serial,
                       SupportedArch a)
    : Task(session, _tid, _tid, serial, a),
      time_at_start_of_last_timeslice(0),
      priority(0),
      in_round_robin_queue(false),
      emulated_ptracer(nullptr),
      emulated_ptrace_event_msg(0),
      emulated_ptrace_options(0),
      emulated_ptrace_cont_command(0),
      emulated_stop_pending(false),
      emulated_ptrace_SIGCHLD_pending(false),
      emulated_SIGCHLD_pending(false),
      emulated_ptrace_seized(false),
      emulated_ptrace_queued_exit_stop(false),
      in_wait_type(WAIT_TYPE_NONE),
      in_wait_pid(0),
      emulated_stop_type(NOT_STOPPED),
      blocked_sigs_dirty(true),
      syscallbuf_blocked_sigs_generation(0),
      flushed_num_rec_bytes(0),
      flushed_syscallbuf(false),
      delay_syscallbuf_reset(false),
      prctl_seccomp_status(0),
      robust_futex_list_len(0),
      own_namespace_rec_tid(0),
      exit_code(0),
      termination_signal(0),
      tsc_mode(PR_TSC_ENABLE),
<<<<<<< HEAD
      cpuid_mode(1) {
=======
      cpuid_mode(1),
      stashed_signals_blocking_more_signals(false),
      break_at_syscallbuf_syscalls(false),
      break_at_syscallbuf_final_instruction(false) {
>>>>>>> eca64991
  push_event(Event(EV_SENTINEL, NO_EXEC_INFO, RR_NATIVE_ARCH));
  if (session.tasks().empty()) {
    // Initial tracee. It inherited its state from this process, so set it up.
    // The very first task we fork inherits the signal
    // dispositions of the current OS process (which should all be
    // default at this point, but ...).  From there on, new tasks
    // will transitively inherit from this first task.
    auto sh = Sighandlers::create();
    sh->init_from_current_process();
    sighandlers.swap(sh);
  }
}

RecordTask::~RecordTask() {
  if (emulated_ptracer) {
    emulated_ptracer->emulated_ptrace_tracees.erase(this);
    if (emulated_ptrace_options & PTRACE_O_TRACEEXIT) {
      ASSERT(this, stable_exit)
          << "PTRACE_O_TRACEEXIT only supported for stable exits for now";
    }
  }
  for (RecordTask* t : emulated_ptrace_tracees) {
    // XXX emulate PTRACE_O_EXITKILL
    ASSERT(this, t->emulated_ptracer == this);
    t->emulated_ptracer = nullptr;
    t->emulated_ptrace_options = 0;
    t->emulated_stop_pending = false;
    t->emulated_stop_type = NOT_STOPPED;
  }

  // Task::destroy has already done PTRACE_DETACH so the task can complete
  // exiting.
  // The kernel explicitly only clears the futex if the address space is shared.
  // If the address space has no other users then the futex will not be cleared
  // even if it lives in shared memory which other tasks can read.
  // Unstable exits may result in the kernel *not* clearing the
  // futex, for example for fatal signals.  So we would
  // deadlock waiting on the futex.
  if (!unstable && !tid_futex.is_null() && as->task_set().size() > 1) {
    // clone()'d tasks can have a pid_t* |ctid| argument
    // that's written with the new task's pid.  That
    // pointer can also be used as a futex: when the task
    // dies, the original ctid value is cleared and a
    // FUTEX_WAKE is done on the address. So
    // pthread_join() is basically a standard futex wait
    // loop.
    LOG(debug) << "  waiting for tid futex " << tid_futex
               << " to be cleared ...";
    bool ok = true;
    futex_wait(tid_futex, 0, &ok);
    if (ok) {
      int val = 0;
      record_local(tid_futex, &val);
    }
  }

  // Write the exit event here so that the value recorded above is captured.
  EventType e = unstable ? EV_UNSTABLE_EXIT : EV_EXIT;
  // Don't flush syscallbuf. Whatever triggered the exit (syscall, signal)
  // should already have flushed it, if it was running. If it was blocked,
  // then the syscallbuf would already have been flushed too. The exception
  // is kill_all_tasks() in which case it's OK to just drop the last chunk of
  // execution. Trying to flush syscallbuf for an exiting task could be bad,
  // e.g. it could be in the middle of syscallbuf code that's supposed to be
  // atomic.
  record_event(Event(e, NO_EXEC_INFO, arch()), DONT_FLUSH_SYSCALLBUF);

  // We expect tasks to usually exit by a call to exit() or
  // exit_group(), so it's not helpful to warn about that.
  if (EV_SENTINEL != ev().type() &&
      (pending_events.size() > 2 ||
       !(ev().type() == EV_SYSCALL &&
         (is_exit_syscall(ev().Syscall().number, ev().Syscall().regs.arch()) ||
          is_exit_group_syscall(ev().Syscall().number,
                                ev().Syscall().regs.arch()))))) {
    LOG(warn) << tid << " still has pending events.  From top down:";
    log_pending_events();
  }
}

void RecordTask::futex_wait(remote_ptr<int> futex, int val, bool* ok) {
  // Wait for *sync_addr == sync_val.  This implementation isn't
  // pretty, but it's pretty much the best we can do with
  // available kernel tools.
  //
  // TODO: find clever way to avoid busy-waiting.
  while (true) {
    int mem = read_mem(futex, ok);
    if (!*ok || val == mem) {
      // Invalid addresses are just ignored by the kernel
      break;
    }
    // Try to give our scheduling slot to the kernel
    // thread that's going to write sync_addr.
    sched_yield();
  }
}

RecordSession& RecordTask::session() const {
  return *Task::session().as_record();
}

TraceWriter& RecordTask::trace_writer() const {
  return session().trace_writer();
}

Task* RecordTask::clone(CloneReason reason, int flags, remote_ptr<void> stack,
                        remote_ptr<void> tls, remote_ptr<int> cleartid_addr,
                        pid_t new_tid, pid_t new_rec_tid, uint32_t new_serial,
                        Session* other_session) {
  ASSERT(this, reason == Task::TRACEE_CLONE);
  Task* t = Task::clone(reason, flags, stack, tls, cleartid_addr, new_tid,
                        new_rec_tid, new_serial, other_session);
  if (t->session().is_recording()) {
    RecordTask* rt = static_cast<RecordTask*>(t);
    rt->priority = priority;
    rt->syscallbuf_code_layout = syscallbuf_code_layout;
    rt->prctl_seccomp_status = prctl_seccomp_status;
    rt->robust_futex_list = robust_futex_list;
    rt->robust_futex_list_len = robust_futex_list_len;
    rt->tsc_mode = tsc_mode;
    if (CLONE_SHARE_SIGHANDLERS & flags) {
      rt->sighandlers = sighandlers;
    } else {
      auto sh = sighandlers->clone();
      rt->sighandlers.swap(sh);
    }
    if (CLONE_CLEARTID & flags) {
      LOG(debug) << "cleartid futex is " << cleartid_addr;
      ASSERT(this, !cleartid_addr.is_null());
      rt->tid_futex = cleartid_addr;
    } else {
      LOG(debug) << "(clone child not enabling CLEARTID)";
    }
  }
  return t;
}

static string exe_path(RecordTask* t) {
  char proc_exe[PATH_MAX];
  snprintf(proc_exe, sizeof(proc_exe), "/proc/%d/exe", t->tid);
  char exe[PATH_MAX];
  ssize_t ret = readlink(proc_exe, exe, sizeof(exe) - 1);
  ASSERT(t, ret >= 0);
  exe[ret] = 0;
  return exe;
}

void RecordTask::post_exec() {
  // The signal mask is inherited across execve so we don't need to invalidate.

  string exe_file = exe_path(this);
  Task::post_exec(exe_file);
  if (emulated_ptracer) {
    ASSERT(this, !(emulated_ptracer->arch() == x86 && arch() == x86_64))
        << "We don't support a 32-bit process tracing a 64-bit process";
  }

  ev().set_arch(arch());
  ev().Syscall().number = registers.original_syscallno();

  // Clear robust_list state to match kernel state. If this task is cloned
  // soon after exec, we must not do a bogus set_robust_list syscall for
  // the clone.
  set_robust_list(nullptr, 0);
  sighandlers = sighandlers->clone();
  sighandlers->reset_user_handlers(arch());
}

template <typename Arch> static void do_preload_init_arch(RecordTask* t) {
  auto params = t->read_mem(
      remote_ptr<rrcall_init_preload_params<Arch>>(t->regs().arg1()));

  t->syscallbuf_code_layout.syscallbuf_final_exit_instruction =
      params.syscallbuf_final_exit_instruction.rptr().as_int();
  t->syscallbuf_code_layout.syscallbuf_code_start =
      params.syscallbuf_code_start.rptr().as_int();
  t->syscallbuf_code_layout.syscallbuf_code_end =
      params.syscallbuf_code_end.rptr().as_int();
  t->syscallbuf_code_layout.get_pc_thunks_start =
      params.get_pc_thunks_start.rptr().as_int();
  t->syscallbuf_code_layout.get_pc_thunks_end =
      params.get_pc_thunks_end.rptr().as_int();
  int cores = t->session().scheduler().pretend_num_cores();
  auto cores_ptr = REMOTE_PTR_FIELD(params.globals.rptr(), pretend_num_cores);
  t->write_mem(cores_ptr, cores);
  t->record_local(cores_ptr, &cores);
}

SupportedArch RecordTask::detect_syscall_arch() {
  SupportedArch syscall_arch;
  bool ok = get_syscall_instruction_arch(
      this, regs().ip().decrement_by_syscall_insn_length(arch()),
      &syscall_arch);
  ASSERT(this, ok);
  return syscall_arch;
}

void RecordTask::push_syscall_event(int syscallno) {
  push_event(SyscallEvent(syscallno, detect_syscall_arch()));
}

static void do_preload_init(RecordTask* t) {
  RR_ARCH_FUNCTION(do_preload_init_arch, t->arch(), t);
}

void RecordTask::at_preload_init() {
  Task::at_preload_init();
  do_preload_init(this);
}

/**
 * Avoid using low-numbered file descriptors since that can confuse
 * developers.
 */
static int find_free_file_descriptor(pid_t for_tid) {
  int fd = 300 + (for_tid % 500);
  while (true) {
    char buf[PATH_MAX];
    sprintf(buf, "/proc/%d/fd/%d", for_tid, fd);
    if (access(buf, F_OK) == -1 && errno == ENOENT) {
      return fd;
    }
    ++fd;
  }
}

template <typename Arch> void RecordTask::init_buffers_arch() {
  // NB: the tracee can't be interrupted with a signal while
  // we're processing the rrcall, because it's masked off all
  // signals.
  AutoRemoteSyscalls remote(this);

  // Arguments to the rrcall.
  remote_ptr<rrcall_init_buffers_params<Arch>> child_args = regs().arg1();
  auto args = read_mem(child_args);

  args.cloned_file_data_fd = -1;
  if (as->syscallbuf_enabled()) {
    args.syscallbuf_size = syscallbuf_size = session().syscall_buffer_size();
    KernelMapping syscallbuf_km = init_syscall_buffer(remote, nullptr);
    args.syscallbuf_ptr = syscallbuf_child;
    desched_fd_child = args.desched_counter_fd;
    // Prevent the child from closing this fd
    fds->add_monitor(desched_fd_child, new PreserveFileMonitor());
    desched_fd = remote.retrieve_fd(desched_fd_child);

    auto record_in_trace = trace_writer().write_mapped_region(
        this, syscallbuf_km, syscallbuf_km.fake_stat(),
        TraceWriter::RR_BUFFER_MAPPING);
    ASSERT(this, record_in_trace == TraceWriter::DONT_RECORD_IN_TRACE);

    if (trace_writer().supports_file_data_cloning() &&
        session().use_read_cloning()) {
      string clone_file_name = trace_writer().file_data_clone_file_name(tuid());
      AutoRestoreMem name(remote, clone_file_name.c_str());
      int cloned_file_data = remote.syscall(syscall_number_for_openat(arch()),
                                            RR_RESERVED_ROOT_DIR_FD, name.get(),
                                            O_RDWR | O_CREAT | O_CLOEXEC, 0600);
      if (cloned_file_data >= 0) {
        int free_fd = find_free_file_descriptor(tid);
        cloned_file_data_fd_child =
            remote.syscall(syscall_number_for_dup3(arch()), cloned_file_data,
                           free_fd, O_CLOEXEC);
        if (cloned_file_data_fd_child != free_fd) {
          ASSERT(this, cloned_file_data_fd_child < 0);
          LOG(warn) << "Couldn't dup clone-data file to free fd";
          cloned_file_data_fd_child = cloned_file_data;
        } else {
          // Prevent the child from closing this fd. We're going to close it
          // ourselves and we don't want the child closing it and then reopening
          // its own file with this fd.
          fds->add_monitor(cloned_file_data_fd_child,
                           new PreserveFileMonitor());
          remote.infallible_syscall(syscall_number_for_close(arch()),
                                    cloned_file_data);
        }
        args.cloned_file_data_fd = cloned_file_data_fd_child;
      }
    }
  } else {
    args.syscallbuf_ptr = remote_ptr<void>(nullptr);
    args.syscallbuf_size = 0;
  }
  args.scratch_buf = scratch_ptr;
  args.scratch_size = scratch_size;

  // Return the mapped buffers to the child.
  write_mem(child_args, args);

  // The tracee doesn't need this addr returned, because it's
  // already written to the inout |args| param, but we stash it
  // away in the return value slot so that we can easily check
  // that we map the segment at the same addr during replay.
  remote.regs().set_syscall_result(syscallbuf_child);
}

void RecordTask::init_buffers() { RR_ARCH_FUNCTION(init_buffers_arch, arch()); }

template <typename Arch>
void RecordTask::on_syscall_exit_arch(int syscallno, const Registers& regs) {
  if (regs.original_syscallno() == SECCOMP_MAGIC_SKIP_ORIGINAL_SYSCALLNO ||
      regs.syscall_failed()) {
    return;
  }

  switch (syscallno) {
    case Arch::set_robust_list:
      set_robust_list(regs.arg1(), (size_t)regs.arg2());
      return;
    case Arch::sigaction:
    case Arch::rt_sigaction:
      // TODO: SYS_signal
      update_sigaction(regs);
      return;
    case Arch::set_tid_address:
      set_tid_addr(regs.arg1());
      return;
    case Arch::sigsuspend:
    case Arch::rt_sigsuspend:
    case Arch::sigprocmask:
    case Arch::rt_sigprocmask:
    case Arch::pselect6:
    case Arch::ppoll:
      invalidate_sigmask();
      return;
  }
}

void RecordTask::on_syscall_exit(int syscallno, SupportedArch arch,
                                 const Registers& regs) {
  with_converted_registers<void>(regs, arch, [&](const Registers& regs) {
    Task::on_syscall_exit(syscallno, arch, regs);
    RR_ARCH_FUNCTION(on_syscall_exit_arch, arch, syscallno, regs)
  });
}

bool RecordTask::is_at_syscallbuf_syscall_entry_breakpoint() {
  if (!break_at_syscallbuf_syscalls) {
    return false;
  }
  auto entry_points = syscallbuf_syscall_entry_points();
  auto i = ip().decrement_by_bkpt_insn_length(arch());
  for (auto p : entry_points.ptrs) {
    if (i == p) {
      return true;
    }
  }
  return false;
}

bool RecordTask::is_at_syscallbuf_final_instruction_breakpoint() {
  if (!break_at_syscallbuf_final_instruction) {
    return false;
  }
  auto i = ip().decrement_by_bkpt_insn_length(arch());
  return i == syscallbuf_code_layout.syscallbuf_final_exit_instruction;
}

void RecordTask::will_resume_execution(ResumeRequest, WaitRequest,
                                       TicksRequest ticks_request, int sig) {
  // We may execute user code, which could lead to an RDTSC or grow-map
  // operation which unblocks SIGSEGV, and we'll need to know whether to
  // re-block it. So we need our cached sigmask to be up to date.
  // We don't need to this if we're not going to execute user code
  // (i.e. ticks_request == RESUME_NO_TICKS) except that did_wait can't
  // easily check for that and may restore blocked_sigs so it had better be
  // accurate.
  get_sigmask();

  if (stashed_signals_blocking_more_signals) {
    // A stashed signal we have already accepted for this task may
    // have a sigaction::sa_mask that would block the next signal to be
    // delivered and cause it to be delivered to a different task. If we allow
    // such a signal to be delivered to this task then we run the risk of never
    // being able to process the signal (if it stays blocked indefinitely).
    // To prevent this, block any further signal delivery as long as there are
    // stashed signals.
    // We assume the kernel can't report a new signal of the same number
    // in response to us injecting a signal. XXX is this true??? We don't
    // have much choice, signal injection won't work if we block the signal.
    // We leave rr signals unblocked. TIME_SLICE_SIGNAL has to be unblocked
    // because blocking it seems to cause problems for some hardware/kernel
    // configurations (see https://github.com/mozilla/rr/issues/1979),
    // causing them to stop counting events.
    uint64_t sigset = ~(signal_bit(SYSCALLBUF_DESCHED_SIGNAL) |
                        signal_bit(PerfCounters::TIME_SLICE_SIGNAL));
    if (sig) {
      // We're injecting a signal, so make sure that signal is unblocked.
      sigset &= ~signal_bit(sig);
    }
    int ret = fallible_ptrace(PTRACE_SETSIGMASK, remote_ptr<void>(8), &sigset);
    if (ret < 0) {
      ASSERT(this, errno == EINVAL);
    } else {
      LOG(debug) << "Set signal mask to block all signals (bar "
                 << "SYSCALLBUF_DESCHED_SIGNAL) while we have a stashed signal";
    }
  }

  // RESUME_NO_TICKS means that tracee code is not going to run so there's no
  // need to set breakpoints and in fact they might interfere with rr
  // processing.
  if (ticks_request != RESUME_NO_TICKS) {
    if (break_at_syscallbuf_syscalls) {
      // If the tracee has SIGTRAP blocked or ignored and we hit one of these
      // breakpoints, the kernel will automatically unblock the signal and set
      // its disposition to DFL, effects which we ought to undo to keep these
      // SIGTRAPs invisible to tracees. Fixing the sigmask happens
      // automatically in did_wait(). Restoring the signal-ignored status is
      // handled in `handle_syscallbuf_breakpoint`.

      // Set breakpoints at untraced syscalls to catch us entering an untraced
      // syscall. We don't need to do this (and shouldn't do this) if the
      // execution requestor wants to stop inside untraced syscalls.
      // If we have an interrupted syscall that we may restart, don't
      // set the breakpoints because we should restart the syscall instead
      // of breaking and delivering signals. The syscallbuf code doesn't
      // (and must not) perform more than one blocking syscall for any given
      // buffered syscall.
      if (!at_may_restart_syscall()) {
        auto entry_points = syscallbuf_syscall_entry_points();
        for (auto p : entry_points.ptrs) {
          vm()->add_breakpoint(p, BKPT_INTERNAL);
        }
      }
    }
    if (break_at_syscallbuf_final_instruction) {
      vm()->add_breakpoint(
          syscallbuf_code_layout.syscallbuf_final_exit_instruction,
          BKPT_INTERNAL);
    }
  }
}

SyscallbufSyscallEntryPoints RecordTask::syscallbuf_syscall_entry_points() {
  SyscallbufSyscallEntryPoints result;
  result.ptrs[0] = AddressSpace::rr_page_syscall_entry_point(
      AddressSpace::UNTRACED, AddressSpace::UNPRIVILEGED,
      AddressSpace::RECORDING_ONLY, arch());
  result.ptrs[1] = AddressSpace::rr_page_syscall_entry_point(
      AddressSpace::UNTRACED, AddressSpace::UNPRIVILEGED,
      AddressSpace::RECORDING_AND_REPLAY, arch());
  result.ptrs[2] = AddressSpace::rr_page_syscall_entry_point(
      AddressSpace::TRACED, AddressSpace::UNPRIVILEGED,
      AddressSpace::RECORDING_AND_REPLAY, arch());
  return result;
}

void RecordTask::did_wait() {
  if (break_at_syscallbuf_syscalls) {
    auto entry_points = syscallbuf_syscall_entry_points();
    for (auto p : entry_points.ptrs) {
      vm()->remove_breakpoint(p, BKPT_INTERNAL);
    }
  }
  if (break_at_syscallbuf_final_instruction) {
    vm()->remove_breakpoint(
        syscallbuf_code_layout.syscallbuf_final_exit_instruction,
        BKPT_INTERNAL);
  }

  if (stashed_signals_blocking_more_signals) {
    // Saved 'blocked_sigs' must still be correct regardless of syscallbuf
    // state, because we do not allow stashed_signals_blocking_more_signals to
    // hold across syscalls (traced or untraced) that change the signal mask.
    ASSERT(this, !blocked_sigs_dirty);
    xptrace(PTRACE_SETSIGMASK, remote_ptr<void>(8), &blocked_sigs);
  } else if (syscallbuf_child) {
    if (read_mem(REMOTE_PTR_FIELD(syscallbuf_child,
                                  in_sigprocmask_critical_section))) {
      // |blocked_sigs| may have been updated but the syscall not yet issued.
      // Use the kernel's value.
      invalidate_sigmask();
    } else {
      uint32_t syscallbuf_generation =
          read_mem(REMOTE_PTR_FIELD(syscallbuf_child, blocked_sigs_generation));
      if (syscallbuf_generation > syscallbuf_blocked_sigs_generation) {
        syscallbuf_blocked_sigs_generation = syscallbuf_generation;
        blocked_sigs =
            read_mem(REMOTE_PTR_FIELD(syscallbuf_child, blocked_sigs));
      }
    }
  }
}

void RecordTask::set_emulated_ptracer(RecordTask* tracer) {
  if (tracer) {
    ASSERT(this, !emulated_ptracer);
    emulated_ptracer = tracer;
    emulated_ptracer->emulated_ptrace_tracees.insert(this);
  } else {
    ASSERT(this, emulated_ptracer);
    ASSERT(this, emulated_stop_type == NOT_STOPPED ||
                     emulated_stop_type == GROUP_STOP);
    emulated_ptracer->emulated_ptrace_tracees.erase(this);
    emulated_ptracer = nullptr;
  }
}

bool RecordTask::emulate_ptrace_stop(WaitStatus status,
                                     const siginfo_t* siginfo, int si_code) {
  ASSERT(this, emulated_stop_type == NOT_STOPPED);
  if (!emulated_ptracer) {
    return false;
  }
  if (siginfo) {
    ASSERT(this, status.ptrace_signal() == siginfo->si_signo);
    save_ptrace_signal_siginfo(*siginfo);
  } else {
    siginfo_t si;
    memset(&si, 0, sizeof(si));
    si.si_signo = status.ptrace_signal();
    if (status.ptrace_event() || status.is_syscall()) {
      si.si_code = status.get() >> 8;
    } else {
      si.si_code = si_code;
    }
    save_ptrace_signal_siginfo(si);
  }
  force_emulate_ptrace_stop(status);
  return true;
}

void RecordTask::force_emulate_ptrace_stop(WaitStatus status) {
  emulated_stop_type = status.group_stop() ? GROUP_STOP : SIGNAL_DELIVERY_STOP;
  emulated_stop_code = status;
  emulated_stop_pending = true;
  emulated_ptrace_SIGCHLD_pending = true;

  emulated_ptracer->send_synthetic_SIGCHLD_if_necessary();
  // The SIGCHLD will eventually be reported to rr via a ptrace stop,
  // interrupting wake_task's syscall (probably a waitpid) if necessary. At
  // that point, we'll fix up the siginfo data with values that match what
  // the kernel would have delivered for a real ptracer's SIGCHLD. When the
  // signal handler (if any) returns, if wake_task was in a blocking wait that
  // wait will be resumed, at which point rec_prepare_syscall_arch will
  // discover the pending ptrace result and emulate the wait syscall to
  // return that result immediately.
}

void RecordTask::send_synthetic_SIGCHLD_if_necessary() {
  RecordTask* wake_task = nullptr;
  bool need_signal = false;
  for (RecordTask* tracee : emulated_ptrace_tracees) {
    if (tracee->emulated_ptrace_SIGCHLD_pending) {
      need_signal = true;
      // check to see if any thread in the ptracer process is in a waitpid that
      // could read the status of 'tracee'. If it is, we should wake up that
      // thread. Otherwise we send SIGCHLD to the ptracer thread.
      for (Task* t : task_group()->task_set()) {
        auto rt = static_cast<RecordTask*>(t);
        if (rt->is_waiting_for_ptrace(tracee)) {
          wake_task = rt;
          break;
        }
      }
      if (wake_task) {
        break;
      }
    }
  }
  if (!need_signal) {
    for (TaskGroup* child_tg : task_group()->children()) {
      for (Task* child : child_tg->task_set()) {
        RecordTask* rchild = static_cast<RecordTask*>(child);
        if (rchild->emulated_SIGCHLD_pending) {
          need_signal = true;
          // check to see if any thread in the ptracer process is in a waitpid
          // that
          // could read the status of 'tracee'. If it is, we should wake up that
          // thread. Otherwise we send SIGCHLD to the ptracer thread.
          for (Task* t : task_group()->task_set()) {
            auto rt = static_cast<RecordTask*>(t);
            if (rt->is_waiting_for(rchild)) {
              wake_task = rt;
              break;
            }
          }
          if (wake_task) {
            break;
          }
        }
      }
    }
    if (!need_signal) {
      return;
    }
  }

  // ptrace events trigger SIGCHLD in the ptracer's wake_task.
  // We can't set all the siginfo values to their correct values here, so
  // we'll patch this up when the signal is received.
  // If there's already a pending SIGCHLD, this signal will be ignored,
  // but at some point the pending SIGCHLD will be delivered and then
  // send_synthetic_SIGCHLD_if_necessary will be called again to deliver a new
  // SIGCHLD if necessary.
  siginfo_t si;
  memset(&si, 0, sizeof(si));
  si.si_code = SI_QUEUE;
  si.si_value.sival_int = SIGCHLD_SYNTHETIC;
  int ret;
  if (wake_task) {
    LOG(debug) << "Sending synthetic SIGCHLD to tid " << wake_task->tid;
    // We must use the raw SYS_rt_tgsigqueueinfo syscall here to ensure the
    // signal is sent to the correct thread by tid.
    ret = syscall(SYS_rt_tgsigqueueinfo, wake_task->tgid(), wake_task->tid,
                  SIGCHLD, &si);
    ASSERT(this, ret == 0);
    if (wake_task->is_sig_blocked(SIGCHLD)) {
      // Just sending SIGCHLD won't wake it up. Send it a TIME_SLICE_SIGNAL
      // as well to make sure it exits a blocking syscall. We ensure those
      // can never be blocked.
      // We have to send a negative code here because only the kernel can set
      // positive codes. We set a magic number so we can recognize it
      // when received.
      si.si_code = SYNTHETIC_TIME_SLICE_SI_CODE;
      ret = syscall(SYS_rt_tgsigqueueinfo, wake_task->tgid(), wake_task->tid,
                    PerfCounters::TIME_SLICE_SIGNAL, &si);
      ASSERT(this, ret == 0);
    }
  } else {
    // Send the signal to the process as a whole and let the kernel
    // decide which thread gets it.
    ret = syscall(SYS_rt_sigqueueinfo, tgid(), SIGCHLD, &si);
    ASSERT(this, ret == 0);
    LOG(debug) << "Sending synthetic SIGCHLD to pid " << tgid();
  }
}

static bool is_synthetic_SIGCHLD(const siginfo_t& si) {
  return si.si_signo == SIGCHLD && si.si_value.sival_int == SIGCHLD_SYNTHETIC;
}

bool RecordTask::set_siginfo_for_synthetic_SIGCHLD(siginfo_t* si) {
  if (!is_synthetic_SIGCHLD(*si)) {
    return true;
  }

  if (is_syscall_restart()) {
    // ptrace generated signals don't interrupt syscalls such as wait.
    // Return false to tell the caller to defer the signal and resume
    // the syscall.
    return false;
  }

  for (RecordTask* tracee : emulated_ptrace_tracees) {
    if (tracee->emulated_ptrace_SIGCHLD_pending) {
      tracee->emulated_ptrace_SIGCHLD_pending = false;
      tracee->set_siginfo_for_waited_task<NativeArch>(
          reinterpret_cast<NativeArch::siginfo_t*>(si));
      si->si_value.sival_int = 0;
      return true;
    }
  }

  for (TaskGroup* child_tg : task_group()->children()) {
    for (Task* child : child_tg->task_set()) {
      auto rchild = static_cast<RecordTask*>(child);
      if (rchild->emulated_SIGCHLD_pending) {
        rchild->emulated_SIGCHLD_pending = false;
        rchild->set_siginfo_for_waited_task<NativeArch>(
            reinterpret_cast<NativeArch::siginfo_t*>(si));
        si->si_value.sival_int = 0;
        return true;
      }
    }
  }

  return true;
}

bool RecordTask::is_waiting_for_ptrace(RecordTask* t) {
  // This task's process must be a ptracer of t.
  if (!t->emulated_ptracer ||
      t->emulated_ptracer->task_group() != task_group()) {
    return false;
  }
  // XXX need to check |options| to make sure this task is eligible!!
  switch (in_wait_type) {
    case WAIT_TYPE_NONE:
      return false;
    case WAIT_TYPE_ANY:
      return true;
    case WAIT_TYPE_SAME_PGID:
      return getpgid(t->tgid()) == getpgid(tgid());
    case WAIT_TYPE_PGID:
      return getpgid(t->tgid()) == in_wait_pid;
    case WAIT_TYPE_PID:
      // When waiting for a ptracee, a specific pid is interpreted as the
      // exact tid.
      return t->tid == in_wait_pid;
    default:
      ASSERT(this, false);
      return false;
  }
}

bool RecordTask::is_waiting_for(RecordTask* t) {
  // t must be a child of this task.
  if (t->task_group()->parent() != task_group().get()) {
    return false;
  }
  switch (in_wait_type) {
    case WAIT_TYPE_NONE:
      return false;
    case WAIT_TYPE_ANY:
      return true;
    case WAIT_TYPE_SAME_PGID:
      return getpgid(t->tgid()) == getpgid(tgid());
    case WAIT_TYPE_PGID:
      return getpgid(t->tgid()) == in_wait_pid;
    case WAIT_TYPE_PID:
      return t->tgid() == in_wait_pid;
    default:
      ASSERT(this, false);
      return false;
  }
}

void RecordTask::save_ptrace_signal_siginfo(const siginfo_t& si) {
  for (auto it = saved_ptrace_siginfos.begin();
       it != saved_ptrace_siginfos.end(); ++it) {
    if (it->si_signo == si.si_signo) {
      saved_ptrace_siginfos.erase(it);
      break;
    }
  }
  saved_ptrace_siginfos.push_back(si);
}

siginfo_t& RecordTask::get_saved_ptrace_siginfo() {
  int sig = emulated_stop_code.ptrace_signal();
  ASSERT(this, sig > 0);
  for (auto it = saved_ptrace_siginfos.begin();
       it != saved_ptrace_siginfos.end(); ++it) {
    if (it->si_signo == sig) {
      return *it;
    }
  }
  ASSERT(this, false) << "No saved siginfo found for stop-signal???";
  while (true) {
    // Avoid having to return anything along this (unreachable) path
  }
}

siginfo_t RecordTask::take_ptrace_signal_siginfo(int sig) {
  for (auto it = saved_ptrace_siginfos.begin();
       it != saved_ptrace_siginfos.end(); ++it) {
    if (it->si_signo == sig) {
      siginfo_t si = *it;
      saved_ptrace_siginfos.erase(it);
      return si;
    }
  }
  siginfo_t si;
  memset(&si, 0, sizeof(si));
  si.si_signo = sig;
  return si;
}

static pid_t get_ppid(pid_t pid) {
  auto ppid_str = read_proc_status_fields(pid, "PPid");
  if (ppid_str.empty()) {
    return -1;
  }
  char* end;
  int actual_ppid = strtol(ppid_str[0].c_str(), &end, 10);
  return *end ? -1 : actual_ppid;
}

void RecordTask::apply_group_stop(int sig) {
  if (emulated_stop_type == NOT_STOPPED) {
    LOG(debug) << "setting " << tid << " to GROUP_STOP due to signal " << sig;
    WaitStatus status = WaitStatus::for_group_sig(sig, this);
    if (!emulate_ptrace_stop(status)) {
      emulated_stop_type = GROUP_STOP;
      emulated_stop_code = status;
      emulated_stop_pending = true;
      emulated_SIGCHLD_pending = true;
      RecordTask* t = session().find_task(get_ppid(tid));
      if (t) {
        t->send_synthetic_SIGCHLD_if_necessary();
      }
    }
  }
}

bool RecordTask::is_signal_pending(int sig) {
  auto pending_strs = read_proc_status_fields(tid, "SigPnd", "ShdPnd");
  if (pending_strs.size() < 2) {
    return false;
  }
  char* end1;
  uint64_t mask1 = strtoull(pending_strs[0].c_str(), &end1, 16);
  char* end2;
  uint64_t mask2 = strtoull(pending_strs[1].c_str(), &end2, 16);
  return !*end1 && !*end2 && ((mask1 | mask2) & signal_bit(sig));
}

bool RecordTask::has_any_actionable_signal() {
  auto sig_strs = read_proc_status_fields(tid, "SigPnd", "ShdPnd", "SigBlk");
  if (sig_strs.size() < 3) {
    return false;
  }

  char* end1;
  uint64_t mask1 = strtoull(sig_strs[0].c_str(), &end1, 16);
  char* end2;
  uint64_t mask2 = strtoull(sig_strs[1].c_str(), &end2, 16);
  char* end3;
  uint64_t mask_blk = strtoull(sig_strs[2].c_str(), &end3, 16);
  return !*end1 && !*end2 && !*end3 && ((mask1 | mask2) & ~mask_blk);
}

void RecordTask::emulate_SIGCONT() {
  // All threads in the process are resumed.
  for (Task* t : task_group()->task_set()) {
    auto rt = static_cast<RecordTask*>(t);
    LOG(debug) << "setting " << tid << " to NOT_STOPPED due to SIGCONT";
    rt->emulated_stop_pending = false;
    rt->emulated_stop_type = NOT_STOPPED;
  }
}

void RecordTask::signal_delivered(int sig) {
  Sighandler& h = sighandlers->get(sig);
  if (h.resethand) {
    reset_handler(&h, arch());
  }

  if (!is_sig_ignored(sig)) {
    switch (sig) {
      case SIGTSTP:
      case SIGTTIN:
      case SIGTTOU:
        if (h.disposition() == SIGNAL_HANDLER) {
          break;
        }
      // Fall through...
      case SIGSTOP:
        // All threads in the process are stopped.
        for (Task* t : task_group()->task_set()) {
          auto rt = static_cast<RecordTask*>(t);
          rt->apply_group_stop(sig);
        }
        break;
      case SIGCONT:
        emulate_SIGCONT();
        break;
    }
  }

  send_synthetic_SIGCHLD_if_necessary();
}

bool RecordTask::signal_has_user_handler(int sig) const {
  return sighandlers->get(sig).disposition() == SIGNAL_HANDLER;
}

remote_code_ptr RecordTask::get_signal_user_handler(int sig) const {
  return sighandlers->get(sig).get_user_handler();
}

const vector<uint8_t>& RecordTask::signal_action(int sig) const {
  return sighandlers->get(sig).sa;
}

bool RecordTask::signal_handler_takes_siginfo(int sig) const {
  return sighandlers->get(sig).takes_siginfo;
}

static bool is_unstoppable_signal(int sig) {
  return sig == SIGSTOP || sig == SIGKILL;
}

bool RecordTask::is_sig_blocked(int sig) {
  if (is_unstoppable_signal(sig)) {
    // These can never be blocked
    return false;
  }
  int sig_bit = sig - 1;
  return (get_sigmask() >> sig_bit) & 1;
}

bool RecordTask::is_sig_ignored(int sig) const {
  if (is_unstoppable_signal(sig)) {
    // These can never be ignored
    return false;
  }
  switch (sighandlers->get(sig).disposition()) {
    case SIGNAL_IGNORE:
      return true;
    case SIGNAL_DEFAULT:
      return IGNORE == default_action(sig);
    default:
      return false;
  }
}

SignalDisposition RecordTask::sig_disposition(int sig) const {
  return sighandlers->get(sig).disposition();
}

void RecordTask::set_siginfo(const siginfo_t& si) {
  pending_siginfo = si;
  ptrace_if_alive(PTRACE_SETSIGINFO, nullptr, (void*)&si);
}

template <typename Arch>
void RecordTask::update_sigaction_arch(const Registers& regs) {
  int sig = regs.arg1_signed();
  remote_ptr<typename Arch::kernel_sigaction> new_sigaction = regs.arg2();
  if (0 == regs.syscall_result() && !new_sigaction.is_null()) {
    // A new sighandler was installed.  Update our
    // sighandler table.
    // TODO: discard attempts to handle or ignore signals
    // that can't be by POSIX
    typename Arch::kernel_sigaction sa;
    memset(&sa, 0, sizeof(sa));
    read_bytes_helper(new_sigaction, sizeof(sa), &sa);
    sighandlers->get(sig).init_arch<Arch>(sa);
  }
}

void RecordTask::update_sigaction(const Registers& regs) {
  RR_ARCH_FUNCTION(update_sigaction_arch, regs.arch(), regs);
}

sig_set_t RecordTask::read_sigmask_from_process() {
  sig_set_t mask;
  long ret = fallible_ptrace(PTRACE_GETSIGMASK,
                             remote_ptr<void>(sizeof(sig_set_t)), &mask);
  if (ret >= 0) {
    return mask;
  }

  auto results = read_proc_status_fields(tid, "SigBlk");
  ASSERT(this, results.size() == 1);
  return strtoull(results[0].c_str(), NULL, 16);
}

sig_set_t RecordTask::get_sigmask() {
  if (blocked_sigs_dirty) {
    blocked_sigs = read_sigmask_from_process();
    LOG(debug) << "Refreshed sigmask, now " << HEX(blocked_sigs);
    blocked_sigs_dirty = false;
  }
  return blocked_sigs;
}

void RecordTask::set_sig_handler_default(int sig) {
  Sighandler& h = sighandlers->get(sig);
  reset_handler(&h, arch());
}

void RecordTask::verify_signal_states() {
#ifndef DEBUG
  return;
#endif
  if (ev().is_syscall_event()) {
    // If the syscall event is on the event stack with PROCESSING or EXITING
    // states, we won't have applied the signal-state updates yet while the
    // kernel may have.
    return;
  }
  auto results = read_proc_status_fields(tid, "SigBlk", "SigIgn", "SigCgt");
  ASSERT(this, results.size() == 3);
  uint64_t blocked = strtoull(results[0].c_str(), NULL, 16);
  uint64_t ignored = strtoull(results[1].c_str(), NULL, 16);
  uint64_t caught = strtoull(results[2].c_str(), NULL, 16);
  for (int sig = 1; sig < _NSIG; ++sig) {
    uint64_t mask = signal_bit(sig);
    if (is_unstoppable_signal(sig)) {
      ASSERT(this, !(blocked & mask)) << "Expected " << signal_name(sig)
                                      << " to not be blocked, but it is";
      ASSERT(this, !(ignored & mask)) << "Expected " << signal_name(sig)
                                      << " to not be ignored, but it is";
      ASSERT(this, !(caught & mask)) << "Expected " << signal_name(sig)
                                     << " to not be caught, but it is";
    } else {
      ASSERT(this, !!(blocked & mask) == is_sig_blocked(sig))
          << signal_name(sig)
          << ((blocked & mask) ? " is blocked" : " is not blocked");
      auto disposition = sighandlers->get(sig).disposition();
      ASSERT(this, !!(ignored & mask) == (disposition == SIGNAL_IGNORE))
          << signal_name(sig)
          << ((ignored & mask) ? " is ignored" : " is not ignored");
      ASSERT(this, !!(caught & mask) == (disposition == SIGNAL_HANDLER))
          << signal_name(sig)
          << ((caught & mask) ? " is caught" : " is not caught");
    }
  }
}

void RecordTask::stash_sig() {
  int sig = stop_sig();
  ASSERT(this, sig);
  // Callers should avoid passing SYSCALLBUF_DESCHED_SIGNAL in here.
  ASSERT(this, sig != SYSCALLBUF_DESCHED_SIGNAL);
  // multiple non-RT signals coalesce
  if (sig < SIGRTMIN) {
    for (auto it = stashed_signals.begin(); it != stashed_signals.end(); ++it) {
      if (it->siginfo.si_signo == sig) {
        LOG(debug) << "discarding stashed signal " << sig
                   << " since we already have one pending";
        return;
      }
    }
  }

  const siginfo_t& si = get_siginfo();
  stashed_signals.push_back(StashedSignal(si, is_deterministic_signal(this)));
  wait_status = WaitStatus();
  // Once we've stashed a signal, stop at the next traced/untraced syscall to
  // check whether we need to process the signal before it runs.
  stashed_signals_blocking_more_signals = true;
  break_at_syscallbuf_final_instruction = break_at_syscallbuf_syscalls = true;
}

void RecordTask::stash_synthetic_sig(const siginfo_t& si,
                                     SignalDeterministic deterministic) {
  int sig = si.si_signo;
  assert(sig);
  // Callers should avoid passing SYSCALLBUF_DESCHED_SIGNAL in here.
  assert(sig != SYSCALLBUF_DESCHED_SIGNAL);
  // multiple non-RT signals coalesce
  if (sig < SIGRTMIN) {
    for (auto it = stashed_signals.begin(); it != stashed_signals.end(); ++it) {
      if (it->siginfo.si_signo == sig) {
        LOG(debug) << "discarding stashed signal " << sig
                   << " since we already have one pending";
        return;
      }
    }
  }

  stashed_signals.insert(stashed_signals.begin(),
                         StashedSignal(si, deterministic));
  stashed_signals_blocking_more_signals = true;
  break_at_syscallbuf_final_instruction = break_at_syscallbuf_syscalls = true;
}

bool RecordTask::has_stashed_sig(int sig) const {
  for (auto it = stashed_signals.begin(); it != stashed_signals.end(); ++it) {
    if (it->siginfo.si_signo == sig) {
      return true;
    }
  }
  return false;
}

bool RecordTask::has_stashed_sig_not_synthetic_SIGCHLD() const {
  for (auto it = stashed_signals.begin(); it != stashed_signals.end(); ++it) {
    if (!is_synthetic_SIGCHLD(it->siginfo)) {
      return true;
    }
  }
  return false;
}

void RecordTask::pop_stash_sig(const StashedSignal* stashed) {
  for (auto it = stashed_signals.begin(); it != stashed_signals.end(); ++it) {
    if (&*it == stashed) {
      stashed_signals.erase(it);
      return;
    }
  }
  ASSERT(this, false) << "signal not found";
}

void RecordTask::stashed_signal_processed() {
  break_at_syscallbuf_final_instruction = break_at_syscallbuf_syscalls =
      stashed_signals_blocking_more_signals = has_stashed_sig();
}

const RecordTask::StashedSignal* RecordTask::peek_stashed_sig_to_deliver()
    const {
  if (stashed_signals.empty()) {
    return nullptr;
  }
  // Choose the first non-synthetic-SIGCHLD signal so that if a syscall should
  // be interrupted, we'll interrupt it.
  for (auto& sig : stashed_signals) {
    if (!is_synthetic_SIGCHLD(sig.siginfo)) {
      return &sig;
    }
  }
  return &stashed_signals[0];
}

bool RecordTask::is_syscall_restart() {
  int syscallno = regs().original_syscallno();
  bool is_restart = false;

  LOG(debug) << "  is syscall interruption of recorded " << ev() << "? (now "
             << syscall_name(syscallno) << ")";

  if (EV_SYSCALL_INTERRUPTION != ev().type()) {
    goto done;
  }

  /* It's possible for the tracee to resume after a sighandler
   * with a fresh syscall that happens to be the same as the one
   * that was interrupted.  So we check here if the args are the
   * same.
   *
   * Of course, it's possible (but less likely) for the tracee
   * to incidentally resume with a fresh syscall that just
   * happens to have the same *arguments* too.  But in that
   * case, we would usually set up scratch buffers etc the same
   * was as for the original interrupted syscall, so we just
   * save a step here.
   *
   * TODO: it's possible for arg structures to be mutated
   * between the original call and restarted call in such a way
   * that it might change the scratch allocation decisions. */
  if (is_restart_syscall_syscall(syscallno, arch())) {
    is_restart = true;
    syscallno = ev().Syscall().number;
    LOG(debug) << "  (SYS_restart_syscall)";
  }
  if (ev().Syscall().number != syscallno) {
    LOG(debug) << "  interrupted " << ev() << " != " << syscall_name(syscallno);
    goto done;
  }

  {
    const Registers& old_regs = ev().Syscall().regs;
    if (!(old_regs.arg1() == regs().arg1() &&
          old_regs.arg2() == regs().arg2() &&
          old_regs.arg3() == regs().arg3() &&
          old_regs.arg4() == regs().arg4() &&
          old_regs.arg5() == regs().arg5() &&
          old_regs.arg6() == regs().arg6())) {
      LOG(debug) << "  regs different at interrupted "
                 << syscall_name(syscallno) << ": " << old_regs << " vs "
                 << regs();
      goto done;
    }
  }

  is_restart = true;

done:
  if (is_restart) {
    LOG(debug) << "  restart of " << syscall_name(syscallno);
  }
  return is_restart;
}

template <typename Arch>
static uint64_t read_ptr_arch(Task* t, remote_ptr<void> p, bool* ok) {
  return t->read_mem(p.cast<typename Arch::unsigned_word>(), ok);
}

static uint64_t read_ptr(Task* t, remote_ptr<void> p, bool* ok) {
  RR_ARCH_FUNCTION(read_ptr_arch, t->arch(), t, p, ok);
}

bool RecordTask::is_in_syscallbuf() {
  if (!as->syscallbuf_enabled()) {
    // Even if we're in the rr page, if syscallbuf isn't enabled then the
    // rr page is not being used by syscallbuf.
    return false;
  }
  remote_code_ptr p = ip();
  if (is_in_rr_page() || (syscallbuf_code_layout.get_pc_thunks_start <= p &&
                          p < syscallbuf_code_layout.get_pc_thunks_end)) {
    // Look at the caller to see if we're in the syscallbuf or not.
    bool ok = true;
    uint64_t addr = read_ptr(this, regs().sp(), &ok);
    if (ok) {
      p = addr;
    }
  }
  return as->monkeypatcher().is_jump_stub_instruction(p) ||
         (syscallbuf_code_layout.syscallbuf_code_start <= p &&
          p < syscallbuf_code_layout.syscallbuf_code_end);
}

bool RecordTask::at_may_restart_syscall() const {
  ssize_t depth = pending_events.size();
  const Event* prev_ev = depth > 2 ? &pending_events[depth - 2] : nullptr;
  return EV_SYSCALL_INTERRUPTION == ev().type() ||
         (EV_SIGNAL_DELIVERY == ev().type() && prev_ev &&
          EV_SYSCALL_INTERRUPTION == prev_ev->type());
}

bool RecordTask::is_arm_desched_event_syscall() {
  return is_desched_event_syscall() && PERF_EVENT_IOC_ENABLE == regs().arg2();
}

bool RecordTask::is_disarm_desched_event_syscall() {
  return (is_desched_event_syscall() &&
          PERF_EVENT_IOC_DISABLE == regs().arg2());
}

bool RecordTask::may_be_blocked() const {
  return (EV_SYSCALL == ev().type() &&
          PROCESSING_SYSCALL == ev().Syscall().state) ||
         emulated_stop_type != NOT_STOPPED;
}

bool RecordTask::maybe_in_spinlock() {
  return time_at_start_of_last_timeslice == session().trace_writer().time() &&
         regs().matches(registers_at_start_of_last_timeslice);
}

remote_ptr<const struct syscallbuf_record> RecordTask::desched_rec() const {
  return (ev().is_syscall_event()
              ? ev().Syscall().desched_rec
              : (EV_DESCHED == ev().type()) ? ev().Desched().rec : nullptr);
}

bool RecordTask::running_inside_desched() const {
  for (auto& e : pending_events) {
    if (e.type() == EV_DESCHED) {
      return e.Desched().rec != desched_rec();
    }
  }
  return false;
}

uint16_t RecordTask::get_ptrace_eventmsg_seccomp_data() {
  unsigned long data = 0;
  // in theory we could hit an assertion failure if the tracee suffers
  // a SIGKILL before we get here. But the SIGKILL would have to be
  // precisely timed between the generation of a PTRACE_EVENT_FORK/CLONE/
  // SYS_clone event, and us fetching the event message here.
  xptrace(PTRACE_GETEVENTMSG, nullptr, &data);
  return data;
}

void RecordTask::record_local(remote_ptr<void> addr, ssize_t num_bytes,
                              const void* data) {
  maybe_flush_syscallbuf();

  ASSERT(this, num_bytes >= 0);

  if (!addr) {
    return;
  }

  trace_writer().write_raw(rec_tid, data, num_bytes, addr);
}

bool RecordTask::record_remote_by_local_map(remote_ptr<void> addr,
                                            size_t num_bytes) {
  if (uint8_t* local_addr = local_mapping(addr, num_bytes)) {
    record_local(addr, num_bytes, local_addr);
    return true;
  }
  return false;
}

void RecordTask::record_remote(remote_ptr<void> addr, ssize_t num_bytes) {
  maybe_flush_syscallbuf();

  ASSERT(this, num_bytes >= 0);

  if (!addr) {
    return;
  }

  if (record_remote_by_local_map(addr, num_bytes) != 0) {
    return;
  }

  auto buf = read_mem(addr.cast<uint8_t>(), num_bytes);
  trace_writer().write_raw(rec_tid, buf.data(), num_bytes, addr);
}

void RecordTask::record_remote_fallible(remote_ptr<void> addr,
                                        ssize_t num_bytes) {
  maybe_flush_syscallbuf();

  ASSERT(this, num_bytes >= 0);

  if (record_remote_by_local_map(addr, num_bytes) != 0) {
    return;
  }

  vector<uint8_t> buf;
  if (!addr.is_null()) {
    buf.resize(num_bytes);
    ssize_t nread = read_bytes_fallible(addr, num_bytes, buf.data());
    buf.resize(max<ssize_t>(0, nread));
  }
  trace_writer().write_raw(rec_tid, buf.data(), buf.size(), addr);
}

void RecordTask::record_remote_even_if_null(remote_ptr<void> addr,
                                            ssize_t num_bytes) {
  maybe_flush_syscallbuf();

  assert(num_bytes >= 0);

  if (!addr) {
    trace_writer().write_raw(rec_tid, nullptr, 0, addr);
    return;
  }

  if (record_remote_by_local_map(addr, num_bytes) != 0) {
    return;
  }

  auto buf = read_mem(addr.cast<uint8_t>(), num_bytes);
  trace_writer().write_raw(rec_tid, buf.data(), num_bytes, addr);
}

void RecordTask::pop_event(EventType expected_type) {
  ASSERT(this, pending_events.back().type() == expected_type);
  pending_events.pop_back();
}

void RecordTask::log_pending_events() const {
  ssize_t depth = pending_events.size();

  assert(depth > 0);
  if (1 == depth) {
    LOG(info) << "(no pending events)";
    return;
  }

  /* The event at depth 0 is the placeholder event, which isn't
   * useful to log.  Skip it. */
  for (auto it = pending_events.rbegin(); it != pending_events.rend(); ++it) {
    it->log();
  }
}

void RecordTask::maybe_flush_syscallbuf() {
  if (EV_SYSCALLBUF_FLUSH == ev().type()) {
    // Already flushing.
    return;
  }
  if (!syscallbuf_child) {
    return;
  }

  // This can be called while the task is not stopped, when we prematurely
  // terminate the trace. In that case, the tracee could be concurrently
  // modifying the header. We'll take a snapshot of the header now.
  // The syscallbuf code ensures that writes to syscallbuf records
  // complete before num_rec_bytes is incremented.
  struct syscallbuf_hdr hdr = read_mem(syscallbuf_child);

  ASSERT(this,
         !flushed_syscallbuf || flushed_num_rec_bytes == hdr.num_rec_bytes);

  if (!hdr.num_rec_bytes || flushed_syscallbuf) {
    // no records, or we've already flushed.
    return;
  }

  // Apply buffered mprotect operations and flush the buffer in the tracee.
  if (hdr.mprotect_record_count) {
    auto records =
        read_mem(REMOTE_PTR_FIELD(preload_globals, mprotect_records[0]),
                 hdr.mprotect_record_count);
    for (auto& r : records) {
      as->protect(this, r.start, r.size, r.prot);
    }
    // We write these out because some tools might benefit from them, and
    // this is cheap.
    trace_writer().write_generic(records.data(),
                                 records.size() * sizeof(records[0]));
  }

  // Write the entire buffer in one shot without parsing it,
  // because replay will take care of that.
  push_event(Event(EV_SYSCALLBUF_FLUSH, NO_EXEC_INFO, arch()));
  if (is_running()) {
    vector<uint8_t> buf;
    buf.resize(sizeof(hdr) + hdr.num_rec_bytes);
    memcpy(buf.data(), &hdr, sizeof(hdr));
    read_bytes_helper(syscallbuf_child + 1, hdr.num_rec_bytes,
                      buf.data() + sizeof(hdr));
    record_local(syscallbuf_child, buf.size(), buf.data());
  } else {
    record_remote(syscallbuf_child, syscallbuf_data_size());
  }
  record_current_event();
  pop_event(EV_SYSCALLBUF_FLUSH);

  flushed_syscallbuf = true;
  flushed_num_rec_bytes = hdr.num_rec_bytes;

  LOG(debug) << "Syscallbuf flushed with num_rec_bytes="
             << (uint32_t)hdr.num_rec_bytes;
}

/**
 * If the syscallbuf has just been flushed, and resetting hasn't been
 * overridden with a delay request, then record the reset event for
 * replay.
 */
void RecordTask::maybe_reset_syscallbuf() {
  if (flushed_syscallbuf && !delay_syscallbuf_reset) {
    flushed_syscallbuf = false;
    LOG(debug) << "Syscallbuf reset";
    reset_syscallbuf();
    syscallbuf_blocked_sigs_generation = 0;
    record_event(Event(EV_SYSCALLBUF_RESET, NO_EXEC_INFO, arch()));
  }
}

static bool record_extra_regs(const Event& ev) {
  switch (ev.type()) {
    case EV_SYSCALL:
      // sigreturn/rt_sigreturn restores register state
      return ev.Syscall().state == EXITING_SYSCALL &&
             (is_sigreturn(ev.Syscall().number, ev.arch()) ||
              is_execve_syscall(ev.Syscall().number, ev.arch()));
    case EV_SIGNAL_HANDLER:
      // entering a signal handler seems to clear FP/SSE regs,
      // so record these effects.
      return true;
    default:
      return false;
  }
}

void RecordTask::record_event(const Event& ev, FlushSyscallbuf flush,
                              const Registers* registers) {
  if (flush == FLUSH_SYSCALLBUF) {
    maybe_flush_syscallbuf();
  }

  if (ev.type() == EV_SIGNAL) {
    record_siginfo();
  }

  TraceFrame frame(trace_writer().time(), tid, ev, tick_count());
  if (ev.record_exec_info() == HAS_EXEC_INFO) {
    PerfCounters::Extra extra_perf_values;
    if (PerfCounters::extra_perf_counters_enabled()) {
      extra_perf_values = hpc.read_extra();
    }
    frame.set_exec_info(registers ? *registers : regs(),
                        PerfCounters::extra_perf_counters_enabled()
                            ? &extra_perf_values
                            : nullptr,
                        record_extra_regs(ev) ? &extra_regs() : nullptr);
  }

  if (should_dump_memory(frame)) {
    dump_process_memory(this, frame.time(), "rec");
  }
  if (should_checksum(frame)) {
    checksum_process_memory(this, frame.time());
  }

  trace_writer().write_frame(frame);
  LOG(debug) << "Wrote event " << ev << " for time " << frame.time();

  if (!ev.has_ticks_slop()) {
    ASSERT(this, flush == FLUSH_SYSCALLBUF || ev.type() == EV_UNSTABLE_EXIT ||
                     ev.type() == EV_EXIT);
    // After we've output an event, it's safe to reset the syscallbuf (if not
    // explicitly delayed) since we will have exited the syscallbuf code that
    // consumed the syscallbuf data.
    // This only works if the event has a reliable tick count so when we
    // reach it, we're done.
    maybe_reset_syscallbuf();
  }
}

bool RecordTask::is_fatal_signal(int sig, SignalDeterministic deterministic) {
  if (task_group()->received_sigframe_SIGSEGV) {
    // Can't be blocked, caught or ignored
    return true;
  }

  auto action = default_action(sig);
  if (action != DUMP_CORE && action != TERMINATE) {
    // If the default action doesn't kill the process, it won't die.
    return false;
  }

  if (is_sig_ignored(sig)) {
    // Deterministic fatal signals can't be ignored.
    return deterministic == DETERMINISTIC_SIG;
  }
  // If there's a signal handler, the signal won't be fatal.
  return !signal_has_user_handler(sig);
}

void RecordTask::record_siginfo() {
  int sig = ev().Signal().siginfo.si_signo;
  bool is_fatal = is_fatal_signal(sig, ev().Signal().deterministic);
  bool blocked = is_sig_blocked(sig);
  bool has_handler = signal_has_user_handler(sig) && !blocked;
  uint8_t buf[sizeof(siginfo_t) + 1];
  if (is_fatal) {
    buf[0] = DISPOSITION_FATAL;
  } else if (has_handler) {
    buf[0] = DISPOSITION_USER_HANDLER;
  } else {
    buf[0] = DISPOSITION_IGNORED;
  }
  // We don't currently use the disposition byte during replay or debugging but
  // it might be useful to other trace consumers.
  memcpy(buf + 1, &ev().Signal().siginfo, sizeof(siginfo_t));

  trace_writer().write_generic(buf, sizeof(buf));
}

void RecordTask::record_current_event() { record_event(ev()); }

pid_t RecordTask::find_newborn_thread() {
  ASSERT(this, session().is_recording());
  ASSERT(this, ptrace_event() == PTRACE_EVENT_CLONE);

  pid_t hint = get_ptrace_eventmsg<pid_t>();
  char path[PATH_MAX];
  sprintf(path, "/proc/%d/task/%d", tid, hint);
  struct stat stat_buf;
  // This should always succeed, but may fail in old kernels due to
  // a kernel bug. See RecordSession::handle_ptrace_event.
  if (!session().find_task(hint) && 0 == stat(path, &stat_buf)) {
    return hint;
  }

  sprintf(path, "/proc/%d/task", tid);
  DIR* dir = opendir(path);
  ASSERT(this, dir);
  while (true) {
    struct dirent* result = readdir(dir);
    ASSERT(this, result);
    char* end;
    pid_t thread_tid = strtol(result->d_name, &end, 10);
    if (*end == '\0' && !session().find_task(thread_tid)) {
      closedir(dir);
      return thread_tid;
    }
  }
}

pid_t RecordTask::find_newborn_process(pid_t child_parent) {
  ASSERT(this, session().is_recording());
  ASSERT(this, ptrace_event() == PTRACE_EVENT_CLONE ||
                   ptrace_event() == PTRACE_EVENT_VFORK ||
                   ptrace_event() == PTRACE_EVENT_FORK);

  pid_t hint = get_ptrace_eventmsg<pid_t>();
  // This should always succeed, but may fail in old kernels due to
  // a kernel bug. See RecordSession::handle_ptrace_event.
  if (!session().find_task(hint) && get_ppid(hint) == child_parent) {
    return hint;
  }

  DIR* dir = opendir("/proc");
  ASSERT(this, dir);
  while (true) {
    struct dirent* result = readdir(dir);
    ASSERT(this, result);
    char* end;
    pid_t proc_tid = strtol(result->d_name, &end, 10);
    if (*end == '\0' && !session().find_task(proc_tid) &&
        get_ppid(proc_tid) == child_parent) {
      closedir(dir);
      return proc_tid;
    }
  }
}

void RecordTask::set_tid_addr(remote_ptr<int> tid_addr) {
  LOG(debug) << "updating cleartid futex to " << tid_addr;
  tid_futex = tid_addr;
}

void RecordTask::update_own_namespace_tid() {
  AutoRemoteSyscalls remote(this);
  own_namespace_rec_tid =
      remote.infallible_syscall(syscall_number_for_gettid(arch()));
}

void RecordTask::tgkill(int sig) {
  LOG(debug) << "Sending " << sig << " to tid " << tid;
  ASSERT(this, 0 == syscall(SYS_tgkill, real_tgid(), tid, sig));
}

void RecordTask::kill_if_alive() {
  if (!is_dying()) {
    tgkill(SIGKILL);
  }
}

pid_t RecordTask::get_parent_pid() { return get_ppid(tid); }

void RecordTask::set_tid_and_update_serial(pid_t tid) {
  hpc.set_tid(tid);
  this->tid = rec_tid = tid;
  serial = session().next_task_serial();
}

} // namespace rr<|MERGE_RESOLUTION|>--- conflicted
+++ resolved
@@ -182,14 +182,10 @@
       exit_code(0),
       termination_signal(0),
       tsc_mode(PR_TSC_ENABLE),
-<<<<<<< HEAD
-      cpuid_mode(1) {
-=======
       cpuid_mode(1),
       stashed_signals_blocking_more_signals(false),
       break_at_syscallbuf_syscalls(false),
       break_at_syscallbuf_final_instruction(false) {
->>>>>>> eca64991
   push_event(Event(EV_SENTINEL, NO_EXEC_INFO, RR_NATIVE_ARCH));
   if (session.tasks().empty()) {
     // Initial tracee. It inherited its state from this process, so set it up.
